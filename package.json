{
  "name": "text2png",
  "version": "2.0.0-alpha.8",
  "description": "Convert text to png for node.js",
  "main": "index.js",
  "bin": {
    "text2png": "./bin/text2png.js"
  },
  "scripts": {
<<<<<<< HEAD
    "test": "jasmine"
=======
    "lint": "eslint **/*.js",
    "test": "node test/human-eye-test.js"
>>>>>>> 9ba8059d
  },
  "repository": {
    "type": "git",
    "url": "git+https://github.com/tkrkt/text2png.git"
  },
  "keywords": [
    "text",
    "png"
  ],
  "author": "tkrkt <tkrkt2773@gmail.com> (http://github.com/tkrkt)",
  "license": "MIT",
  "bugs": {
    "url": "https://github.com/tkrkt/text2png/issues"
  },
  "homepage": "https://github.com/tkrkt/text2png#readme",
  "files": [
    "bin",
    "README.md",
    "index.js",
    "package.json",
    "LICENSE"
  ],
  "dependencies": {
    "canvas": "^2.0.0-alpha.9",
    "commander": "^2.14.1"
  },
  "devDependencies": {
<<<<<<< HEAD
    "jasmine": "^3.1.0",
    "looks-same": "^3.3.0"
=======
    "eslint": "^4.19.1"
>>>>>>> 9ba8059d
  }
}<|MERGE_RESOLUTION|>--- conflicted
+++ resolved
@@ -7,12 +7,8 @@
     "text2png": "./bin/text2png.js"
   },
   "scripts": {
-<<<<<<< HEAD
-    "test": "jasmine"
-=======
-    "lint": "eslint **/*.js",
-    "test": "node test/human-eye-test.js"
->>>>>>> 9ba8059d
+    "test": "jasmine",
+    "lint": "eslint **/*.js"
   },
   "repository": {
     "type": "git",
@@ -40,11 +36,8 @@
     "commander": "^2.14.1"
   },
   "devDependencies": {
-<<<<<<< HEAD
     "jasmine": "^3.1.0",
-    "looks-same": "^3.3.0"
-=======
+    "looks-same": "^3.3.0",
     "eslint": "^4.19.1"
->>>>>>> 9ba8059d
   }
 }